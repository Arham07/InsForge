import React, { useMemo } from 'react';
import {
  DataGrid,
  DefaultCellRenderers,
  type DataGridColumn,
  type DataGridProps,
} from '@/components/DataGrid';
import { BooleanCellEditor } from '@/features/database/components/BooleanCellEditor';
import { DateCellEditor } from '@/features/database/components/DateCellEditor';
import { JsonCellEditor } from '@/features/database/components/JsonCellEditor';
import { ColumnSchema, ColumnType, TableSchema } from '@insforge/shared-schemas';
import { ForeignKeyCell } from './ForeignKeyCell';

// Custom cell editors for database fields
function TextCellEditor({ row, column, onRowChange, onClose, onCellEdit }: any) {
  const [value, setValue] = React.useState(String(row[column.key] || ''));

  const handleSave = React.useCallback(async () => {
    const oldValue = row[column.key];
    const newValue = value;

    if (onCellEdit && String(oldValue) !== String(newValue)) {
      try {
        await onCellEdit(row.id, column.key, newValue);
      } catch (error) {
        // Edit failed silently
      }
    }

    const updatedRow = { ...row, [column.key]: newValue };
    onRowChange(updatedRow);
    onClose();
  }, [row, column.key, value, onCellEdit, onRowChange, onClose]);

  const handleKeyDown = React.useCallback(
    (e: React.KeyboardEvent) => {
      if (e.key === 'Enter') {
        e.preventDefault();
        void handleSave();
      } else if (e.key === 'Escape') {
        e.preventDefault();
        onClose();
      }
    },
    [handleSave, onClose]
  );

  return (
    <input
      value={value}
      onChange={(e) => setValue(e.target.value)}
      onKeyDown={handleKeyDown}
      onBlur={handleSave}
      className="w-full border-none outline-none bg-white dark:bg-neutral-800 focus:border-0! focus:ring-0! focus:ring-offset-0! focus:outline-none!"
      autoFocus
    />
  );
}

function CustomBooleanCellEditor({ row, column, onRowChange, onClose, onCellEdit }: any) {
  const handleValueChange = React.useCallback(
    async (newValue: string) => {
      let value: boolean | null;
      switch (newValue) {
        case 'true':
          value = true;
          break;
        case 'false':
          value = false;
          break;
        case 'null':
          value = null;
          break;
        default:
          value = null;
      }

      if (onCellEdit && row[column.key] !== value) {
        try {
          await onCellEdit(row.id, column.key, value);
        } catch (error) {
          // Edit failed silently
        }
      }

      const updatedRow = { ...row, [column.key]: value };
      onRowChange(updatedRow);
      onClose();
    },
    [row, column.key, onRowChange, onClose, onCellEdit]
  );

  return (
    <div className="w-full h-full">
      <BooleanCellEditor
        value={row[column.key]}
        nullable={column.isNullable}
        onValueChange={handleValueChange}
        onCancel={onClose}
      />
    </div>
  );
}

function CustomDateCellEditor({ row, column, onRowChange, onClose, onCellEdit }: any) {
  const handleValueChange = React.useCallback(
    async (newValue: string | null) => {
      if (
        onCellEdit &&
        new Date(row[column.key]).getTime() !== new Date(newValue ?? '').getTime()
      ) {
        try {
          await onCellEdit(row.id, column.key, newValue);
        } catch (error) {
          // Edit failed silently
        }
      }

      const updatedRow = { ...row, [column.key]: newValue };
      onRowChange(updatedRow);
      onClose();
    },
    [row, column.key, onRowChange, onClose, onCellEdit]
  );

  return (
    <div className="w-full h-full">
      <DateCellEditor
        value={row[column.key]}
        nullable={column.isNullable}
        onValueChange={handleValueChange}
        onCancel={onClose}
      />
    </div>
  );
}

function CustomJsonCellEditor({ row, column, onRowChange, onClose, onCellEdit }: any) {
  const handleValueChange = React.useCallback(
    async (newValue: string) => {
      if (onCellEdit && row[column.key] !== newValue) {
        try {
          await onCellEdit(row.id, column.key, newValue);
        } catch (error) {
          // Edit failed silently
        }
      }

      const updatedRow = { ...row, [column.key]: newValue };
      onRowChange(updatedRow);
      onClose();
    },
    [column.key, onCellEdit, row, onRowChange, onClose]
  );

  return (
    <div className="w-full h-full">
      <JsonCellEditor
        value={row[column.key]}
        nullable={column.isNullable}
        onValueChange={handleValueChange}
        onCancel={onClose}
      />
    </div>
  );
}

// Convert database schema to DataGrid columns
export function convertSchemaToColumns(
  schema?: TableSchema,
  onCellEdit?: (rowId: string, columnKey: string, newValue: any) => Promise<void>,
  onJumpToTable?: (tableName: string) => void
): DataGridColumn[] {
  if (!schema?.columns) {
    return [];
  }

  return schema.columns.map((col: ColumnSchema) => {
    const isEditable =
      !col.isPrimaryKey &&
      [
        ColumnType.UUID,
        ColumnType.STRING,
        ColumnType.INTEGER,
        ColumnType.FLOAT,
        ColumnType.BOOLEAN,
        ColumnType.DATETIME,
        ColumnType.JSON,
      ].includes(col.type);
    const isSortable = !['jsonb', 'json'].includes(col.type?.toLowerCase());

    const column: DataGridColumn = {
      key: col.columnName,
      name: col.columnName,
      type: col.type,
      width: 'minmax(200px, 1fr)',
      resizable: true,
      sortable: isSortable,
      editable: isEditable,
      isPrimaryKey: col.isPrimaryKey,
      isNullable: col.isNullable,
    };

    // Set custom renderers - check for foreign key first (highest priority)
    if (col.foreignKey) {
      // Foreign key column - show reference popover, disable editing
      column.renderCell = (props: any) => (
<<<<<<< HEAD
        < ForeignKeyCell
=======
        <ForeignKeyCell
>>>>>>> 4c5f0da8
          value={props.row[col.columnName]}
          foreignKey={{
            table: col.foreignKey!.referenceTable,
            column: col.foreignKey!.referenceColumn,
          }}
          onJumpToTable={onJumpToTable}
        />
      );
      column.editable = false; // Disable editing for foreign key columns
    } else if (col.columnName === 'id') {
      column.renderCell = DefaultCellRenderers.id;
      column.editable = false;
    } else if (col.type === ColumnType.BOOLEAN) {
      column.renderCell = DefaultCellRenderers.boolean;
      column.renderEditCell = (props: any) => (
        <CustomBooleanCellEditor {...props} onCellEdit={onCellEdit} />
      );
    } else if (col.type === ColumnType.DATETIME) {
      column.renderCell = DefaultCellRenderers.date;
      column.renderEditCell = (props: any) => (
        <CustomDateCellEditor {...props} column={col} onCellEdit={onCellEdit} />
      );
    } else if (col.type === ColumnType.JSON) {
      column.renderCell = DefaultCellRenderers.json;
      column.renderEditCell = (props: any) => (
        <CustomJsonCellEditor {...props} column={col} onCellEdit={onCellEdit} />
      );
    } else {
      column.renderCell = DefaultCellRenderers.text;
      column.renderEditCell = (props: any) => <TextCellEditor {...props} onCellEdit={onCellEdit} />;
    }

    return column;
  });
}

// Database-specific DataGrid props
export interface DatabaseDataGridProps extends Omit<DataGridProps, 'columns'> {
  schema?: TableSchema;
  onJumpToTable?: (tableName: string) => void;
}

// Specialized DataGrid for database tables
export function DatabaseDataGrid({
  schema,
  onCellEdit,
  onJumpToTable,
  emptyStateTitle = 'No data available',
  emptyStateDescription,
  ...props
}: DatabaseDataGridProps) {
  const columns = useMemo(() => {
    return convertSchemaToColumns(schema, onCellEdit, onJumpToTable);
  }, [schema, onCellEdit, onJumpToTable]);

  const defaultEmptyDescription = props.searchQuery
    ? 'No records match your search criteria'
    : 'This table contains no records';

  return (
    <DataGrid
      {...props}
      columns={columns}
      emptyStateTitle={emptyStateTitle}
      emptyStateDescription={emptyStateDescription || defaultEmptyDescription}
      showSelection={true}
      showPagination={true}
    />
  );
}<|MERGE_RESOLUTION|>--- conflicted
+++ resolved
@@ -205,11 +205,7 @@
     if (col.foreignKey) {
       // Foreign key column - show reference popover, disable editing
       column.renderCell = (props: any) => (
-<<<<<<< HEAD
-        < ForeignKeyCell
-=======
         <ForeignKeyCell
->>>>>>> 4c5f0da8
           value={props.row[col.columnName]}
           foreignKey={{
             table: col.foreignKey!.referenceTable,

import { Router, Response, NextFunction } from 'express';
import axios from 'axios';
<<<<<<< HEAD
import http from 'http';
import https from 'https';
import { AuthRequest } from '@/api/middleware/auth.js';
=======
import { AuthRequest, extractApiKey } from '@/api/middleware/auth.js';
>>>>>>> 0d1cbf55
import { DatabaseManager } from '@/core/database/database.js';
import { AppError } from '@/api/middleware/error.js';
import { ERROR_CODES } from '@/types/error-constants.js';
import { validateTableName } from '@/utils/validations.js';
import { DatabaseRecord } from '@/types/database.js';
import { successResponse } from '@/utils/response.js';
import { AuthService } from '@/core/auth/auth.js';
import logger from '@/utils/logger.js';

const router = Router();
const authService = AuthService.getInstance();
const postgrestUrl = process.env.POSTGREST_BASE_URL || 'http://localhost:5430';

// Create a dedicated HTTP agent with connection pooling for PostgREST
const httpAgent = new http.Agent({
  keepAlive: true,
  keepAliveMsecs: 10000,
  maxSockets: 50,
  maxFreeSockets: 10,
  timeout: 30000,
});

const httpsAgent = new https.Agent({
  keepAlive: true,
  keepAliveMsecs: 10000,
  maxSockets: 50,
  maxFreeSockets: 10,
  timeout: 30000,
});

// Create axios instance with custom agents
const postgrestAxios = axios.create({
  httpAgent,
  httpsAgent,
  timeout: 5000, // Request timeout
  maxRedirects: 0, // Don't follow redirects
});

// Generate admin token once and reuse
// If user request with api key, this token should be added automatically.
const adminToken = authService.generateToken({
  sub: 'project-admin-with-api-key',
  email: 'project-admin@email.com',
  role: 'project_admin',
});

// anonymous users can access the database, postgREST does not require authentication, however we seed to unwrap session token for better auth, thus
// we need to verify user token below.
// router.use(verifyUserOrApiKey);

/**
 * Forward database requests to PostgREST
 */
const forwardToPostgrest = async (req: AuthRequest, res: Response, next: NextFunction) => {
  const { tableName } = req.params;
  const wildcardPath = req.params[0] || '';
  
  // Build the target URL early so it's available in error handling
  const targetPath = wildcardPath ? `/${tableName}/${wildcardPath}` : `/${tableName}`;
  const targetUrl = `${postgrestUrl}${targetPath}`;
  
  try {
    // Validate table name with operation type
    const method = req.method.toUpperCase();
    const operation = method === 'GET' ? 'READ' : 'WRITE';

    try {
      validateTableName(tableName, operation);
    } catch (error) {
      if (error instanceof AppError) {
        throw error;
      }
      throw new AppError('Invalid table name', 400, ERROR_CODES.INVALID_INPUT);
    }

    // Process request body for POST/PATCH/PUT operations
    if (['POST', 'PATCH', 'PUT'].includes(method) && req.body && typeof req.body === 'object') {
      const columnTypeMap = await DatabaseManager.getColumnTypeMap(tableName);
      if (Array.isArray(req.body)) {
        req.body = req.body.map((item) => {
          if (item && typeof item === 'object') {
            const filtered: DatabaseRecord = {};
            for (const key in item) {
              if (columnTypeMap[key] !== 'text' && item[key] === '') {
                continue;
              }
              filtered[key] = item[key];
            }
            return filtered;
          }
          return item;
        });
      } else {
        const body = req.body as DatabaseRecord;
        for (const key in body) {
          if (columnTypeMap[key] === 'uuid' && body[key] === '') {
            delete body[key];
          }
        }
      }
    }

    // Forward the request
    const axiosConfig: {
      method: string;
      url: string;
      params: unknown;
      headers: Record<string, string | string[] | undefined>;
      data?: unknown;
    } = {
      method: req.method,
      url: targetUrl,
      params: req.query,
      headers: {
        ...req.headers,
        host: undefined, // Remove host header
        'content-length': undefined, // Let axios calculate
      },
    };

    // Check for API key using shared logic
    const apiKey = extractApiKey(req);

    // If we have an API key, verify it and use admin token for PostgREST
    if (apiKey) {
      const isValid = await authService.verifyApiKey(apiKey);
      if (isValid) {
        axiosConfig.headers.authorization = `Bearer ${adminToken}`;
      }
    }

    // Add body for methods that support it
    if (['POST', 'PUT', 'PATCH'].includes(req.method)) {
      axiosConfig.data = req.body;
    }

    // Make the request to PostgREST with retry logic for transient failures
    let response;
    let lastError;
    const maxRetries = 2;
    
    for (let attempt = 1; attempt <= maxRetries; attempt++) {
      try {
        response = await postgrestAxios(axiosConfig);
        break; // Success, exit retry loop
      } catch (error) {
        lastError = error;
        
        // Only retry on network errors, not on HTTP error responses
        if (axios.isAxiosError(error) && !error.response && attempt < maxRetries) {
          logger.warn(`PostgREST request failed, retrying (attempt ${attempt}/${maxRetries})`, {
            url: targetUrl,
            errorCode: error.code,
          });
          
          // Exponential backoff: 100ms, 200ms, 400ms
          await new Promise(resolve => setTimeout(resolve, 100 * Math.pow(2, attempt - 1)));
        } else {
          throw error; // Don't retry on HTTP errors or last attempt
        }
      }
    }
    
    if (!response) {
      throw lastError || new Error('Failed to get response from PostgREST');
    }

    // Forward response headers
    Object.entries(response.headers).forEach(([key, value]) => {
      const keyLower = key.toLowerCase();
      if (
        keyLower !== 'content-length' &&
        keyLower !== 'transfer-encoding' &&
        keyLower !== 'connection' &&
        keyLower !== 'content-encoding'
      ) {
        res.setHeader(key, value);
      }
    });

    // Handle empty responses
    let responseData = response.data;
    if (
      response.data === undefined ||
      (typeof response.data === 'string' && response.data.trim() === '')
    ) {
      responseData = [];
    }

    // Set status and send response
    successResponse(res, responseData, response.status);
  } catch (error) {
    if (axios.isAxiosError(error)) {
      // Log more detailed error information  
      logger.error('PostgREST request failed', {
        url: targetUrl,
        method: req.method,
        error: {
          code: error.code,
          message: error.message,
          response: error.response?.data,
          responseStatus: error.response?.status,
        },
      });
      
      // Forward PostgREST errors
      if (error.response) {
        res.status(error.response.status).json(error.response.data);
      } else {
        // Network error - connection refused, DNS failure, etc.
        const errorMessage = error.code === 'ECONNREFUSED' 
          ? 'PostgREST connection refused'
          : error.code === 'ENOTFOUND'
          ? 'PostgREST service not found'
          : 'Database service unavailable';

        next(new AppError(errorMessage, 503, ERROR_CODES.INTERNAL_ERROR));
      }
    } else {
      logger.error('Unexpected error in database route', { error });
      next(error);
    }
  }
};

// Forward all database operations to PostgREST
router.all('/:tableName', forwardToPostgrest);
router.all('/:tableName/*', forwardToPostgrest);

export { router as databaseRouter };<|MERGE_RESOLUTION|>--- conflicted
+++ resolved
@@ -1,12 +1,8 @@
 import { Router, Response, NextFunction } from 'express';
 import axios from 'axios';
-<<<<<<< HEAD
 import http from 'http';
 import https from 'https';
-import { AuthRequest } from '@/api/middleware/auth.js';
-=======
 import { AuthRequest, extractApiKey } from '@/api/middleware/auth.js';
->>>>>>> 0d1cbf55
 import { DatabaseManager } from '@/core/database/database.js';
 import { AppError } from '@/api/middleware/error.js';
 import { ERROR_CODES } from '@/types/error-constants.js';

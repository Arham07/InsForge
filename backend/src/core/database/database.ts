import { Pool } from 'pg';
import path from 'path';
import fs from 'fs/promises';
import { fileURLToPath } from 'url';
import logger from '@/utils/logger.js';

const __filename = fileURLToPath(import.meta.url);
const __dirname = path.dirname(__filename);

export class DatabaseManager {
  private static instance: DatabaseManager;
  private pool!: Pool;
  private dataDir: string;

  private constructor() {
    this.dataDir = process.env.DATABASE_DIR || path.join(__dirname, '../../data');
  }

  static getInstance(): DatabaseManager {
    if (!DatabaseManager.instance) {
      DatabaseManager.instance = new DatabaseManager();
    }
    return DatabaseManager.instance;
  }

  async initialize(): Promise<void> {
    await fs.mkdir(this.dataDir, { recursive: true });

    // PostgreSQL connection configuration
    this.pool = new Pool({
      host: process.env.POSTGRES_HOST || 'localhost',
      port: parseInt(process.env.POSTGRES_PORT || '5432'),
      database: process.env.POSTGRES_DB || 'insforge',
      user: process.env.POSTGRES_USER || 'postgres',
      password: process.env.POSTGRES_PASSWORD || 'postgres',
      max: 20,
      idleTimeoutMillis: 30000,
      connectionTimeoutMillis: 2000,
    });

    const client = await this.pool.connect();
    await client.query('BEGIN');

    // Note: Schema migrations are now handled by node-pg-migrate
    // Run: npm run migrate:up

    // Migrate OAuth configuration from environment variables to database
    await this.migrateOAuthConfig(client);

    await client.query('COMMIT');  
  }

  // Initialize OAuth configuration from environment variables to database
  private async migrateOAuthConfig(client: import('pg').PoolClient): Promise<void> {
    // Google OAuth configuration
    const googleClientId = process.env.GOOGLE_CLIENT_ID;
    const googleClientSecret = process.env.GOOGLE_CLIENT_SECRET;
    const googleRedirectUri =
      process.env.GOOGLE_REDIRECT_URI || 'http://localhost:7130/api/auth/oauth/google/callback';

    if (googleClientId && googleClientSecret) {
      const googleConfig = {
        enabled: true,
        clientId: googleClientId,
        clientSecret: googleClientSecret,
        redirectUri: googleRedirectUri, // THIS WAS MISSING - CRITICAL!
      };

      // Check if config already exists
      const existing = await client.query('SELECT value FROM _config WHERE key = $1', [
        'auth.oauth.provider.google',
      ]);

      if (existing.rows.length === 0) {
        // Insert new config if it doesn't exist
        await client.query(
          `INSERT INTO _config (key, value, created_at, updated_at)
           VALUES ($1, $2, CURRENT_TIMESTAMP, CURRENT_TIMESTAMP)`,
          ['auth.oauth.provider.google', JSON.stringify(googleConfig)]
        );
      } else {
        // Update if existing config is incomplete
        try {
          const existingValue = JSON.parse(existing.rows[0].value);
          if (
            !existingValue.clientId ||
            !existingValue.clientSecret ||
            !existingValue.redirectUri
          ) {
            await client.query(
              `UPDATE _config SET value = $1, updated_at = CURRENT_TIMESTAMP WHERE key = $2`,
              [JSON.stringify(googleConfig), 'auth.oauth.provider.google']
            );
          }
        } catch (e) {
          logger.error('Failed to parse existing Google OAuth config:', e);
        }
      }
    }

    // GitHub OAuth configuration
    const githubClientId = process.env.GITHUB_CLIENT_ID;
    const githubClientSecret = process.env.GITHUB_CLIENT_SECRET;
    const githubRedirectUri =
      process.env.GITHUB_REDIRECT_URI || 'http://localhost:7130/api/auth/oauth/github/callback';

    if (githubClientId && githubClientSecret) {
      const githubConfig = {
        enabled: true,
        clientId: githubClientId,
        clientSecret: githubClientSecret,
        redirectUri: githubRedirectUri, // THIS WAS MISSING - CRITICAL!
      };

      // Check if config already exists
      const existing = await client.query('SELECT value FROM _config WHERE key = $1', [
        'auth.oauth.provider.github',
      ]);

      if (existing.rows.length === 0) {
        // Insert new config if it doesn't exist
        await client.query(
          `INSERT INTO _config (key, value, created_at, updated_at)
           VALUES ($1, $2, CURRENT_TIMESTAMP, CURRENT_TIMESTAMP)`,
          ['auth.oauth.provider.github', JSON.stringify(githubConfig)]
        );
      } else {
        // Update if existing config is incomplete
        try {
          const existingValue = JSON.parse(existing.rows[0].value);
          if (
            !existingValue.clientId ||
            !existingValue.clientSecret ||
            !existingValue.redirectUri
          ) {
            await client.query(
              `UPDATE _config SET value = $1, updated_at = CURRENT_TIMESTAMP WHERE key = $2`,
              [JSON.stringify(githubConfig), 'auth.oauth.provider.github']
            );
          }
        } catch (e) {
          logger.error('Failed to parse existing GitHub OAuth config:', e);
        }
      }
    }

    logger.info('OAuth configuration initialized in database');
  }

<<<<<<< HEAD
  private async initializeDb(): Promise<void> {
    const client = await this.pool.connect();

    try {
      await client.query('BEGIN');

      // Drop old auth tables if they exist - using Better Auth now
      await client.query(`
        DROP TABLE IF EXISTS _superuser CASCADE;
        DROP TABLE IF EXISTS _identifies CASCADE;
        DROP TABLE IF EXISTS _profiles CASCADE;
        DROP TABLE IF EXISTS _auth CASCADE;
        DROP TABLE IF EXISTS _superuser_profiles CASCADE;
        DROP TABLE IF EXISTS _superuser_auth CASCADE;
      `);

      // Create all necessary tables
      await client.query(`
      -- System configuration
      CREATE TABLE IF NOT EXISTS _config (
        key TEXT PRIMARY KEY,
        value TEXT NOT NULL,
        created_at TIMESTAMPTZ DEFAULT CURRENT_TIMESTAMP,
        updated_at TIMESTAMPTZ DEFAULT CURRENT_TIMESTAMP
      );

      -- Using Better Auth tables for authentication

      -- App metadata
      CREATE TABLE IF NOT EXISTS _metadata (
        key TEXT PRIMARY KEY,
        value TEXT,
        created_at TIMESTAMPTZ DEFAULT CURRENT_TIMESTAMP,
        updated_at TIMESTAMPTZ DEFAULT CURRENT_TIMESTAMP
      );

      -- Logs table for activity tracking
      CREATE TABLE IF NOT EXISTS logs (
        id SERIAL PRIMARY KEY,
        action TEXT NOT NULL,
        table_name TEXT NOT NULL,
        record_id TEXT,
        details TEXT,
        created_at TIMESTAMPTZ DEFAULT CURRENT_TIMESTAMP
      );

      -- Storage table with bucket-based approach
      -- Storage buckets table to track bucket-level settings
      CREATE TABLE IF NOT EXISTS _storage_buckets (
        name TEXT PRIMARY KEY,
        public BOOLEAN DEFAULT TRUE,
        created_at TIMESTAMPTZ DEFAULT NOW(),
        updated_at TIMESTAMPTZ DEFAULT NOW()
      );

      -- Storage files table
      CREATE TABLE IF NOT EXISTS _storage (
        bucket TEXT NOT NULL,
        key TEXT NOT NULL,
        size INTEGER NOT NULL,
        mime_type TEXT,
        uploaded_at TIMESTAMPTZ DEFAULT NOW(),
        PRIMARY KEY (bucket, key),
        FOREIGN KEY (bucket) REFERENCES _storage_buckets(name) ON DELETE CASCADE
      );

      -- MCP usage tracking table
      CREATE TABLE IF NOT EXISTS _mcp_usage (
        id UUID PRIMARY KEY DEFAULT gen_random_uuid(),
        tool_name VARCHAR(255) NOT NULL,
        success BOOLEAN DEFAULT true,
        created_at TIMESTAMPTZ DEFAULT CURRENT_TIMESTAMP
      );
      
      -- Index for efficient date range queries
      CREATE INDEX IF NOT EXISTS idx_mcp_usage_created_at ON _mcp_usage(created_at DESC);

      -- Edge functions
      CREATE TABLE IF NOT EXISTS _edge_functions (
        id UUID DEFAULT gen_random_uuid() PRIMARY KEY,
        slug VARCHAR(255) UNIQUE NOT NULL,
        name VARCHAR(255) NOT NULL,
        description TEXT,
        code TEXT NOT NULL,
        status VARCHAR(50) DEFAULT 'draft',
        created_at TIMESTAMPTZ DEFAULT NOW(),
        updated_at TIMESTAMPTZ DEFAULT NOW(),
        deployed_at TIMESTAMPTZ
      );

      -- AI configurations table
      CREATE TABLE IF NOT EXISTS _ai_configs (
        id UUID DEFAULT gen_random_uuid() PRIMARY KEY,
        modality VARCHAR(255) NOT NULL,
        provider VARCHAR(255) NOT NULL,
        model VARCHAR(255) NOT NULL,
        system_prompt TEXT,
        token_used INTEGER DEFAULT 0 CHECK (token_used >= 0),
        requests_count INTEGER DEFAULT 0 CHECK (requests_count >= 0),
        created_at TIMESTAMPTZ DEFAULT NOW(),
        updated_at TIMESTAMPTZ DEFAULT NOW()
      );

      -- Auth Tables (2-table structure)
      -- User table
      CREATE TABLE IF NOT EXISTS _user (
        id UUID PRIMARY KEY DEFAULT gen_random_uuid(),
        email TEXT UNIQUE NOT NULL,
        password TEXT, -- NULL for OAuth-only users
        name TEXT,
        email_verified BOOLEAN DEFAULT false,
        created_at TIMESTAMPTZ DEFAULT NOW(),
        updated_at TIMESTAMPTZ DEFAULT NOW()
      );

      -- Account table (for OAuth connections)
      -- Links OAuth provider accounts to local users
      CREATE TABLE IF NOT EXISTS _account (
        id UUID PRIMARY KEY DEFAULT gen_random_uuid(),
        user_id UUID NOT NULL REFERENCES _user(id) ON DELETE CASCADE,
        provider TEXT NOT NULL, -- OAuth provider name: 'google', 'github', etc.
        provider_account_id TEXT NOT NULL, -- User's unique ID on the provider's system (e.g., Google's sub, GitHub's id)
        access_token TEXT, -- OAuth access token for making API calls to provider
        refresh_token TEXT, -- OAuth refresh token for renewing access
        provider_data JSONB, -- OAuth provider's user profile (Google: sub/email/name/picture, GitHub: id/login/email/avatar_url)
        created_at TIMESTAMPTZ DEFAULT NOW(),
        updated_at TIMESTAMPTZ DEFAULT NOW(),
        UNIQUE(provider, provider_account_id) -- Ensures one account per provider per user
      );

    `);

      // Create update timestamp function
      await client.query(`
        CREATE OR REPLACE FUNCTION update_updated_at_column()
        RETURNS TRIGGER AS $$
        BEGIN
          NEW.updated_at = NOW();
          RETURN NEW;
        END;
        $$ language 'plpgsql';
      `);

      // Create triggers for updated_at
      const tables = ['_config', '_metadata', '_edge_functions', '_ai_configs'];
      for (const table of tables) {
        await client.query(`
          DROP TRIGGER IF EXISTS update_${table}_updated_at ON ${table};
          CREATE TRIGGER update_${table}_updated_at BEFORE UPDATE ON ${table}
          FOR EACH ROW EXECUTE FUNCTION update_updated_at_column();
        `);
      }

      // Insert initial metadata
      await client.query(`
        INSERT INTO _metadata (key, value) VALUES ('version', '1.0.0')
        ON CONFLICT (key) DO UPDATE SET value = EXCLUDED.value;
      `);

      await client.query(`
        INSERT INTO _metadata (key, value) VALUES ('created_at', NOW()::TEXT)
        ON CONFLICT (key) DO NOTHING;
      `);

      // Add requests_count column if it doesn't exist (for existing databases)
      await client.query(`
        ALTER TABLE _ai_configs 
        ADD COLUMN IF NOT EXISTS requests_count INTEGER DEFAULT 0 CHECK (requests_count >= 0);
      `);

      await client.query('COMMIT');
    } catch (error) {
      await client.query('ROLLBACK');
      throw error;
    } finally {
      client.release();
    }
  }

=======
>>>>>>> 425ccd27
  // PostgreSQL-specific prepare method that returns a query object similar to better-sqlite3
  prepare(sql: string) {
    return {
      all: async (...params: unknown[]) => {
        const client = await this.pool.connect();
        try {
          // Convert SQLite parameter placeholders (?) to PostgreSQL ($1, $2, etc.)
          let pgSql = sql;
          let paramIndex = 1;
          while (pgSql.includes('?')) {
            pgSql = pgSql.replace('?', `$${paramIndex}`);
            paramIndex++;
          }

          const result = await client.query(pgSql, params);
          return result.rows;
        } finally {
          client.release();
        }
      },

      get: async (...params: unknown[]) => {
        const client = await this.pool.connect();
        try {
          // Convert SQLite parameter placeholders
          let pgSql = sql;
          let paramIndex = 1;
          while (pgSql.includes('?')) {
            pgSql = pgSql.replace('?', `$${paramIndex}`);
            paramIndex++;
          }

          const result = await client.query(pgSql, params);
          return result.rows[0] || null;
        } finally {
          client.release();
        }
      },

      run: async (...params: unknown[]) => {
        const client = await this.pool.connect();
        try {
          // Convert SQLite parameter placeholders
          let pgSql = sql;
          let paramIndex = 1;
          while (pgSql.includes('?')) {
            pgSql = pgSql.replace('?', `$${paramIndex}`);
            paramIndex++;
          }

          const result = await client.query(pgSql, params);
          return {
            changes: result.rowCount || 0,
            lastInsertRowid: null, // PostgreSQL doesn't have this concept
          };
        } finally {
          client.release();
        }
      },

      exec: async () => {
        const client = await this.pool.connect();
        try {
          await client.query(sql);
        } finally {
          client.release();
        }
      },
    };
  }

  getDb() {
    return {
      prepare: (sql: string) => this.prepare(sql),
      exec: async (sql: string) => {
        const client = await this.pool.connect();
        try {
          await client.query(sql);
        } finally {
          client.release();
        }
      },
    };
  }

  // For backward compatibility with existing code
  getSystemDb() {
    return this.getDb();
  }

  getAppDb() {
    return this.getDb();
  }

  static async getColumnTypeMap(tableName: string): Promise<Record<string, string>> {
    const instance = DatabaseManager.getInstance();
    const client = await instance.pool.connect();
    try {
      const result = await client.query(
        `SELECT column_name, data_type FROM information_schema.columns WHERE table_schema = 'public' AND table_name = $1`,
        [tableName]
      );
      const map: Record<string, string> = {};
      for (const row of result.rows) {
        map[row.column_name] = row.data_type;
      }
      return map;
    } finally {
      client.release();
    }
  }

  // Log database operations
  async logActivity(
    action: string,
    tableName: string,
    recordId?: string | number,
    details?: unknown
  ): Promise<void> {
    try {
      // Don't log operations for the logs table itself to prevent recursion
      if (tableName === 'logs') {
        return;
      }

      await this.prepare(
        `
        INSERT INTO logs (action, table_name, record_id, details)
        VALUES (?, ?, ?, ?)
      `
      ).run(
        action,
        tableName,
        recordId?.toString() || null,
        details ? JSON.stringify(details) : null
      );
    } catch (error) {
      logger.error('Failed to log activity', {
        error: error instanceof Error ? error.message : String(error),
        action,
        tableName,
        recordId,
      });
    }
  }

  // Store the API key in the config table
  async setApiKey(apiKey: string): Promise<void> {
    await this.prepare(
      'INSERT INTO _config (key, value) VALUES (?, ?) ON CONFLICT (key) DO UPDATE SET value = EXCLUDED.value'
    ).run('api_key', apiKey);
  }

  // Get the API key from the config table
  async getApiKey(): Promise<string | null> {
    const result = (await this.prepare('SELECT value FROM _config WHERE key = ?').get(
      'api_key'
    )) as { value: string } | null;

    return result?.value || null;
  }

  async getUserTableCount(): Promise<number> {
    const client = await this.pool.connect();
    try {
      const result = await client.query(
        `SELECT COUNT(*) as count 
         FROM information_schema.tables 
         WHERE table_schema = 'public' 
         AND table_type = 'BASE TABLE'
         AND table_name NOT LIKE '\\_%'`
      );
      return parseInt(result.rows[0]?.count || '0', 10);
    } finally {
      client.release();
    }
  }

  getPool(): Pool {
    return this.pool;
  }

  async close(): Promise<void> {
    await this.pool.end();
  }
}<|MERGE_RESOLUTION|>--- conflicted
+++ resolved
@@ -147,188 +147,6 @@
     logger.info('OAuth configuration initialized in database');
   }
 
-<<<<<<< HEAD
-  private async initializeDb(): Promise<void> {
-    const client = await this.pool.connect();
-
-    try {
-      await client.query('BEGIN');
-
-      // Drop old auth tables if they exist - using Better Auth now
-      await client.query(`
-        DROP TABLE IF EXISTS _superuser CASCADE;
-        DROP TABLE IF EXISTS _identifies CASCADE;
-        DROP TABLE IF EXISTS _profiles CASCADE;
-        DROP TABLE IF EXISTS _auth CASCADE;
-        DROP TABLE IF EXISTS _superuser_profiles CASCADE;
-        DROP TABLE IF EXISTS _superuser_auth CASCADE;
-      `);
-
-      // Create all necessary tables
-      await client.query(`
-      -- System configuration
-      CREATE TABLE IF NOT EXISTS _config (
-        key TEXT PRIMARY KEY,
-        value TEXT NOT NULL,
-        created_at TIMESTAMPTZ DEFAULT CURRENT_TIMESTAMP,
-        updated_at TIMESTAMPTZ DEFAULT CURRENT_TIMESTAMP
-      );
-
-      -- Using Better Auth tables for authentication
-
-      -- App metadata
-      CREATE TABLE IF NOT EXISTS _metadata (
-        key TEXT PRIMARY KEY,
-        value TEXT,
-        created_at TIMESTAMPTZ DEFAULT CURRENT_TIMESTAMP,
-        updated_at TIMESTAMPTZ DEFAULT CURRENT_TIMESTAMP
-      );
-
-      -- Logs table for activity tracking
-      CREATE TABLE IF NOT EXISTS logs (
-        id SERIAL PRIMARY KEY,
-        action TEXT NOT NULL,
-        table_name TEXT NOT NULL,
-        record_id TEXT,
-        details TEXT,
-        created_at TIMESTAMPTZ DEFAULT CURRENT_TIMESTAMP
-      );
-
-      -- Storage table with bucket-based approach
-      -- Storage buckets table to track bucket-level settings
-      CREATE TABLE IF NOT EXISTS _storage_buckets (
-        name TEXT PRIMARY KEY,
-        public BOOLEAN DEFAULT TRUE,
-        created_at TIMESTAMPTZ DEFAULT NOW(),
-        updated_at TIMESTAMPTZ DEFAULT NOW()
-      );
-
-      -- Storage files table
-      CREATE TABLE IF NOT EXISTS _storage (
-        bucket TEXT NOT NULL,
-        key TEXT NOT NULL,
-        size INTEGER NOT NULL,
-        mime_type TEXT,
-        uploaded_at TIMESTAMPTZ DEFAULT NOW(),
-        PRIMARY KEY (bucket, key),
-        FOREIGN KEY (bucket) REFERENCES _storage_buckets(name) ON DELETE CASCADE
-      );
-
-      -- MCP usage tracking table
-      CREATE TABLE IF NOT EXISTS _mcp_usage (
-        id UUID PRIMARY KEY DEFAULT gen_random_uuid(),
-        tool_name VARCHAR(255) NOT NULL,
-        success BOOLEAN DEFAULT true,
-        created_at TIMESTAMPTZ DEFAULT CURRENT_TIMESTAMP
-      );
-      
-      -- Index for efficient date range queries
-      CREATE INDEX IF NOT EXISTS idx_mcp_usage_created_at ON _mcp_usage(created_at DESC);
-
-      -- Edge functions
-      CREATE TABLE IF NOT EXISTS _edge_functions (
-        id UUID DEFAULT gen_random_uuid() PRIMARY KEY,
-        slug VARCHAR(255) UNIQUE NOT NULL,
-        name VARCHAR(255) NOT NULL,
-        description TEXT,
-        code TEXT NOT NULL,
-        status VARCHAR(50) DEFAULT 'draft',
-        created_at TIMESTAMPTZ DEFAULT NOW(),
-        updated_at TIMESTAMPTZ DEFAULT NOW(),
-        deployed_at TIMESTAMPTZ
-      );
-
-      -- AI configurations table
-      CREATE TABLE IF NOT EXISTS _ai_configs (
-        id UUID DEFAULT gen_random_uuid() PRIMARY KEY,
-        modality VARCHAR(255) NOT NULL,
-        provider VARCHAR(255) NOT NULL,
-        model VARCHAR(255) NOT NULL,
-        system_prompt TEXT,
-        token_used INTEGER DEFAULT 0 CHECK (token_used >= 0),
-        requests_count INTEGER DEFAULT 0 CHECK (requests_count >= 0),
-        created_at TIMESTAMPTZ DEFAULT NOW(),
-        updated_at TIMESTAMPTZ DEFAULT NOW()
-      );
-
-      -- Auth Tables (2-table structure)
-      -- User table
-      CREATE TABLE IF NOT EXISTS _user (
-        id UUID PRIMARY KEY DEFAULT gen_random_uuid(),
-        email TEXT UNIQUE NOT NULL,
-        password TEXT, -- NULL for OAuth-only users
-        name TEXT,
-        email_verified BOOLEAN DEFAULT false,
-        created_at TIMESTAMPTZ DEFAULT NOW(),
-        updated_at TIMESTAMPTZ DEFAULT NOW()
-      );
-
-      -- Account table (for OAuth connections)
-      -- Links OAuth provider accounts to local users
-      CREATE TABLE IF NOT EXISTS _account (
-        id UUID PRIMARY KEY DEFAULT gen_random_uuid(),
-        user_id UUID NOT NULL REFERENCES _user(id) ON DELETE CASCADE,
-        provider TEXT NOT NULL, -- OAuth provider name: 'google', 'github', etc.
-        provider_account_id TEXT NOT NULL, -- User's unique ID on the provider's system (e.g., Google's sub, GitHub's id)
-        access_token TEXT, -- OAuth access token for making API calls to provider
-        refresh_token TEXT, -- OAuth refresh token for renewing access
-        provider_data JSONB, -- OAuth provider's user profile (Google: sub/email/name/picture, GitHub: id/login/email/avatar_url)
-        created_at TIMESTAMPTZ DEFAULT NOW(),
-        updated_at TIMESTAMPTZ DEFAULT NOW(),
-        UNIQUE(provider, provider_account_id) -- Ensures one account per provider per user
-      );
-
-    `);
-
-      // Create update timestamp function
-      await client.query(`
-        CREATE OR REPLACE FUNCTION update_updated_at_column()
-        RETURNS TRIGGER AS $$
-        BEGIN
-          NEW.updated_at = NOW();
-          RETURN NEW;
-        END;
-        $$ language 'plpgsql';
-      `);
-
-      // Create triggers for updated_at
-      const tables = ['_config', '_metadata', '_edge_functions', '_ai_configs'];
-      for (const table of tables) {
-        await client.query(`
-          DROP TRIGGER IF EXISTS update_${table}_updated_at ON ${table};
-          CREATE TRIGGER update_${table}_updated_at BEFORE UPDATE ON ${table}
-          FOR EACH ROW EXECUTE FUNCTION update_updated_at_column();
-        `);
-      }
-
-      // Insert initial metadata
-      await client.query(`
-        INSERT INTO _metadata (key, value) VALUES ('version', '1.0.0')
-        ON CONFLICT (key) DO UPDATE SET value = EXCLUDED.value;
-      `);
-
-      await client.query(`
-        INSERT INTO _metadata (key, value) VALUES ('created_at', NOW()::TEXT)
-        ON CONFLICT (key) DO NOTHING;
-      `);
-
-      // Add requests_count column if it doesn't exist (for existing databases)
-      await client.query(`
-        ALTER TABLE _ai_configs 
-        ADD COLUMN IF NOT EXISTS requests_count INTEGER DEFAULT 0 CHECK (requests_count >= 0);
-      `);
-
-      await client.query('COMMIT');
-    } catch (error) {
-      await client.query('ROLLBACK');
-      throw error;
-    } finally {
-      client.release();
-    }
-  }
-
-=======
->>>>>>> 425ccd27
   // PostgreSQL-specific prepare method that returns a query object similar to better-sqlite3
   prepare(sql: string) {
     return {
